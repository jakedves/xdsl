--- conflicted
+++ resolved
@@ -13,19 +13,16 @@
 %10 = "test.op"() : () -> tensor<12x13xf32>
 %11 = tosa.sin %10 : (tensor<12x13xf32>) -> tensor<12x13xf32>
 %12 = tosa.cos %10 : (tensor<12x13xf32>) -> tensor<12x13xf32>
-<<<<<<< HEAD
 %m = "test.op"() : () -> tensor<1x4x27xf32>
 %n = "test.op"() : () -> tensor<1x27x15xf32>
 %z = "test.op"() : () -> tensor<1xf32>
 %13 = tosa.matmul %m, %n, %z, %z : (tensor<1x4x27xf32>, tensor<1x27x15xf32>, tensor<1xf32>, tensor<1xf32>) -> tensor<1x4x15xf32>
-=======
 %cond = "test.op"() : () -> tensor<i1>
-%13 = tosa.cond_if %cond : tensor<i1> -> tensor<12x13xf32> {
+%14 = tosa.cond_if %cond : tensor<i1> -> tensor<12x13xf32> {
   tosa.yield %10 : tensor<12x13xf32>
 } else {
   tosa.yield %10 : tensor<12x13xf32>
 }
->>>>>>> 8fe38ac3
 
 
 // CHECK: builtin.module {
@@ -42,17 +39,14 @@
 // CHECK-NEXT:   %10 = "test.op"() : () -> tensor<12x13xf32>
 // CHECK-NEXT:   %11 = tosa.sin %10 : (tensor<12x13xf32>) -> tensor<12x13xf32>
 // CHECK-NEXT:   %12 = tosa.cos %10 : (tensor<12x13xf32>) -> tensor<12x13xf32>
-<<<<<<< HEAD
 // CHECK-NEXT:   %m = "test.op"() : () -> tensor<1x4x27xf32>
 // CHECK-NEXT:   %n = "test.op"() : () -> tensor<1x27x15xf32>
 // CHECK-NEXT:   %z = "test.op"() : () -> tensor<1xf32>
 // CHECK-NEXT:   %13 = tosa.matmul %m, %n, %z, %z : (tensor<1x4x27xf32>, tensor<1x27x15xf32>, tensor<1xf32>, tensor<1xf32>) -> tensor<1x4x15xf32>
-=======
 // CHECK-NEXT:   %cond = "test.op"() : () -> tensor<i1>
-// CHECK-NEXT:   %13 = tosa.cond_if %cond : tensor<i1> -> tensor<12x13xf32> {
+// CHECK-NEXT:   %14 = tosa.cond_if %cond : tensor<i1> -> tensor<12x13xf32> {
 // CHECK-NEXT:     tosa.yield %10 : tensor<12x13xf32>
 // CHECK-NEXT:   } else {
 // CHECK-NEXT:     tosa.yield %10 : tensor<12x13xf32>
 // CHECK-NEXT:   }
->>>>>>> 8fe38ac3
 // CHECK-NEXT: }